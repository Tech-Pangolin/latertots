--- conflicted
+++ resolved
@@ -26,20 +26,10 @@
   // Next, get the initial fetch of data
   const queryResult = useQuery({
     queryKey,
-      queryFn: async () => {
-<<<<<<< HEAD
-        try {
-          const result = await dbService.fetchDocs(allUsersQuery, false);
-          return result;
-        } catch (error) {
-          console.error('❌ HOOK: Error fetching users data', error);
-          throw error;
-        }
-=======
-        const result = await dbService.fetchDocs(allUsersQuery, false);
-        return result;
->>>>>>> 19b1293a
-      },
+    queryFn: async () => {
+      const result = await dbService.fetchDocs(allUsersQuery, false);
+      return result;
+    },
     onError: (error) => {
       console.error("❌ HOOK: Error fetching users data", error);
     },
@@ -57,35 +47,20 @@
     const unsubscribe = dbService.subscribeDocs(allUsersQuery, fresh => {
       if (!isSubscribed) return; // Prevent updates after cleanup
       
-<<<<<<< HEAD
-      
-      // Get current data to compare
-      const currentData = queryClient.getQueryData(queryKey);
-      
-      // Compare data content to prevent unnecessary updates
-      
-      // Only update if data has actually changed
-      if (JSON.stringify(currentData) !== JSON.stringify(fresh)) {
-        queryClient.setQueryData(queryKey, fresh);
-      } else {
-      }
-=======
       // Get current data to compare
       const currentData = queryClient.getQueryData(queryKey);
       
       // Only update if data has actually changed
       if (!_.isEqual(currentData, fresh)) {
         queryClient.setQueryData(queryKey, fresh);
-      } 
->>>>>>> 19b1293a
+      }
     }, false); // Use same auth level as query function
     
     return () => {
       isSubscribed = false; // Prevent further updates
       unsubscribe();
     };
-<<<<<<< HEAD
-  }, [dbService, queryClient]); // Removed queryKey from dependencies to prevent re-subscription
+  }, [dbService, queryClient]); // Removed queryKey from dependencies to prevent re-subscription. These values are stable.
 
   // Memoize the result to prevent unnecessary re-renders
   const stableResult = useMemo(() => {
@@ -107,9 +82,6 @@
     queryResult.isSuccess,
     queryResult.isFetched
   ]);
-=======
-  }, [dbService, queryClient]); // Removed queryKey from dependencies to prevent re-subscription. These values are stable.
->>>>>>> 19b1293a
 
   return stableResult;
 }