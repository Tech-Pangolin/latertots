import React, { useEffect } from 'react';
import 'firebaseui/dist/firebaseui.css';
import { signInWithGoogle, signInWithEmail, useAuth } from '../AuthProvider';
import { useForm } from 'react-hook-form';
import { useNavigate } from 'react-router-dom';


function LoginPage() {
  const { register, handleSubmit, formState: { errors } } = useForm();
  const { currentUser } = useAuth();
  const navigate = useNavigate();

  useEffect(() => {
    if (currentUser) {
      if (currentUser.Role === 'admin') {
        navigate('/admin');
      }
      navigate('/profile');
    }
  }, [currentUser, navigate]);

  const onSubmit = async ({ email, password }, e) => {
    try {
      console.log("WTF", email, password)
      await signInWithEmail(email, password);
    } catch (error) {
      console.error(error);
    }
  };

  return (
    <div className='container-fluid ' style={{ background: `url('assets/img/login/loginbg.png')`, backgroundSize: 'cover', width: '100%', height: '100%' }}>
      <div className="container">
        <div className="row ">
          <div className="col d-flex justify-content-center mt-5">
            <img src="assets/img/login/playandstay.png" className="img-fluid play-stay" alt="" />
          </div>
        </div>
        <div className="row">
          <div className="col-12 d-flex justify-content-center">

            <form onSubmit={handleSubmit(onSubmit)} className="login" style={{ width: '400px' }} >
              <div className="mb-3">
                <label className="form-label">Email</label>
                <input className="form-control" id="email" placeholder="user@example.com" type="email"
                  {...register("email", { required: true })} />
                {errors.email && <span>Email is required</span>}
              </div>
              <div className="mb-3">
                <label className="form-label">Password</label>
                <input type="password" className="form-control" id="password" placeholder="xxxxxxxxx"   {...register("password", { required: true })} />
                {errors.password && <span>Password is required</span>}
              </div>

              <div className="row">
                <div className='col-12'> <button type="submit" className="login-btn w-100">Login</button></div>
                {/* <div className='col-12 col-md-1 text-centerm d-flex justify-content-center align-items-center'>  <span className="mx-1"> or </span></div> */}
<<<<<<< HEAD
              </div>
              <div className='row'>
                <div className='col-12'>
                  <a href="/register" className="register-btn w-100 mb-5 mt-3 text-center" type="button">
                   Register
                  </a>
                 
                </div>
              </div>




=======
              </div>
              <div className='row'>
                <div className='col-12'>
                  <a href="/register" className="register-btn w-100 mb-5 mt-3 text-center" type="button">
                    Register
                  </a>
                </div>
              </div>
>>>>>>> ced27354
            </form>
          </div>
          {/* <div className='col-2'>
            <img src="assets/img/shapes.png" className="page-img" />
          </div> */}
        </div>
      </div>
    </div>
  );
}

export default LoginPage;<|MERGE_RESOLUTION|>--- conflicted
+++ resolved
@@ -55,21 +55,6 @@
               <div className="row">
                 <div className='col-12'> <button type="submit" className="login-btn w-100">Login</button></div>
                 {/* <div className='col-12 col-md-1 text-centerm d-flex justify-content-center align-items-center'>  <span className="mx-1"> or </span></div> */}
-<<<<<<< HEAD
-              </div>
-              <div className='row'>
-                <div className='col-12'>
-                  <a href="/register" className="register-btn w-100 mb-5 mt-3 text-center" type="button">
-                   Register
-                  </a>
-                 
-                </div>
-              </div>
-
-
-
-
-=======
               </div>
               <div className='row'>
                 <div className='col-12'>
@@ -78,7 +63,6 @@
                   </a>
                 </div>
               </div>
->>>>>>> ced27354
             </form>
           </div>
           {/* <div className='col-2'>
