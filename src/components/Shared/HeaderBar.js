import React, { useState } from 'react';
import { useLocation } from 'react-router-dom';
import { useAuth } from '../AuthProvider';
import { getAuth, signOut } from "firebase/auth";

const HeaderBar = () => {
  const { currentUser, logout } = useAuth();
  const location = useLocation();

  const [mobileMenu, setMobileMenu] = useState(false);
  const signOut = async () => {
    const auth = getAuth();
    try {
      await auth.signOut(auth);
      window.location.href = '/';
    } catch (error) {
      console.error("Error signing out: ", error);
    }
  }
  const handleMobileMenu = () => {
    setMobileMenu(!mobileMenu);
  }

  const dropdownActiveTeam = () => {
    const path = location.pathname;
    console.log(path)
    switch (path) {
      case '/teamtots':
        return 'active'
      case '/testimonials':
        return 'active'
      case '/careers':
        return 'active'

      default:
        return ''
    }

  }
  const dropdownActiveTots = () => {
    const path = location.pathname;
    console.log(path)
    switch (path) {
      case '/totstidbits':
        return 'active'

      default:
        return ''
    }

  }


  return (

    <header id="header" className="fixed-top d-flex align-items-center position-relative">
      <div className="container d-flex align-items-center justify-content-between ">

        <div className="logo">
          <h1><a href="index.html">

            <img src="./assets/img/submark.png" alt="" className="img-fluid" />

          </a></h1></div>

        <nav id="navbar" className={`navbar ${mobileMenu ? 'navbar-mobile' : ''}`}>
          <ul>
            <li><a id="home-link" className={` nav-link scrollto ${location.pathname === '/' ? 'active' : ''}`} href="/" >Home</a></li>

            {/* Show the marketing pages if the current user is not an admin */}
<<<<<<< HEAD
            {currentUser && currentUser?.role !== 'admin' && <>
=======
            {(!currentUser || currentUser.role !== 'admin') && <>
>>>>>>> 7fb2e1e2
              <li className="nav-item dropdown">
                <a id="team-link" className={`nav-link team-link dropdown-toggle scrollto ${dropdownActiveTeam()}`} href="#" role="button" data-bs-toggle="dropdown" aria-expanded="false">
                  Team Tots
                </a>
                <ul className="dropdown-menu">
                  <li><a className={`nav-link scrollto ${location.pathname === '/teamtots' ? 'active' : ''}`} href="/teamtots">Meet</a></li>
                  <li><a className="dropdown-item" href="/testimonials">Share</a></li>
                  <li><a className="dropdown-item" href="/careers">Grow</a></li>
                </ul>
              </li>
              <li className="nav-item dropdown">
                <a id="big-tots-link" className={`nav-link big-tots-link dropdown-toggle scrollto ${dropdownActiveTots()}`} href="#" role="button" data-bs-toggle="dropdown" aria-expanded="false">
                  Big Tots
                </a>
                <ul className="dropdown-menu">
                  <li><a className={`nav-link scrollto ${location.pathname === '/totstidbits' ? 'active' : ''}`} href="/totstidbits">Tots & Tidbits</a></li>
                  {!currentUser ? <li><a id="" className={`nav-link become-link scrollto ${location.pathname === '/register' ? 'active' : ''}`} href="/register">Become a Tot</a></li> : <li><a className="nav-link scrollto" href="/profile">Profile</a></li>}
                  <li><a className={`nav-link login-link scrollto ${location.pathname === '/login' ? 'active' : ''}`} href="/login">Play & Stay</a></li>
                </ul>
              </li>

              {/* <li><a className={`nav-link scrollto ${location.pathname === '/teamtots' ? 'active' : ''}`} href="/teamtots">Team Tots</a></li> */}
              <li className='nav-item dropdown'>
                <a id="dropin-link" className={`nav-link dropdown-toggle dropin-link scrollto ${location.pathname === '/events' ? 'active' : ''}`} href="/events">Drop-In Fun</a>
                <ul className="dropdown-menu">
                  <li><a id="" className={`nav-link dropdown-item scrollto ${location.pathname === '/totivities' ? 'active' : ''}`} href="/totivities">Tot-tivities</a></li>
                  <li><a id="" className={`nav-link dropdown-item scrollto ${location.pathname === '/deals' ? 'active' : ''}`} href="/party">Party & Play</a></li>
                </ul>
              </li>
              <li><a id="deals-link" className={`nav-link deals-link scrollto ${location.pathname === '/deals' ? 'active' : ''}`} href="/deals">Tot Deals</a></li>
             </>}

            {/* Hide the marketing pages if the current user is an admin */}
<<<<<<< HEAD
            {currentUser && currentUser.role === 'admin' && <>
=======
            {(currentUser && currentUser.role === 'admin') && <>
>>>>>>> 7fb2e1e2
              <li><a id="team-link" className={`nav-link dropin-link scrollto ${location.pathname === '/admin' ? 'active' : ''}`} href="/admin">Admin Dashboard</a></li>
            </>}


            {!currentUser ? '' : (<li><a id="schedule-link" className={`nav-link login-link scrollto ${location.pathname === '/schedule' ? 'active' : ''}`} href="/schedule">My Schedule</a></li>)}

            {!currentUser ? (<li><a className={`nav-link login-link scrollto ${location.pathname === '/login' ? 'active' : ''}`} href="/login">Login</a></li>) : (
              <li><a id="logout-link" className="nav-link scrollto logout-link" onClick={signOut}>Logout</a></li>
            )}

          </ul>
          <i className="bi bi-list mobile-nav-toggle" onClick={handleMobileMenu}></i>
        </nav>

      </div>
    </header>

  );
};

export default HeaderBar;


{/* <AppBar position="static">
      <Toolbar>
        <img src="./assets/img/logo.png" className="img-fluid" style={{width:'100px'}}/>
        <Button color="inherit" component={Link} to="/" className='nav-link' >Home</Button>
        <Button color="inherit" component={Link} to="/profile" className='nav-link'>Profile</Button>
        <Button color="inherit" component={Link} to="/schedule" className='nav-link'>Schedule</Button>

        <Box sx={{ flexGrow: 1 }} />  
        
        {currentUser ? (
          <Button color="inherit" onClick={logout} className='nav-link'>Logout</Button>
        ) : (
          <Button color="inherit" component={Link} to="/login" className='nav-link'>Login</Button>
        )}
      </Toolbar>
    </AppBar> */}<|MERGE_RESOLUTION|>--- conflicted
+++ resolved
@@ -68,11 +68,7 @@
             <li><a id="home-link" className={` nav-link scrollto ${location.pathname === '/' ? 'active' : ''}`} href="/" >Home</a></li>
 
             {/* Show the marketing pages if the current user is not an admin */}
-<<<<<<< HEAD
-            {currentUser && currentUser?.role !== 'admin' && <>
-=======
             {(!currentUser || currentUser.role !== 'admin') && <>
->>>>>>> 7fb2e1e2
               <li className="nav-item dropdown">
                 <a id="team-link" className={`nav-link team-link dropdown-toggle scrollto ${dropdownActiveTeam()}`} href="#" role="button" data-bs-toggle="dropdown" aria-expanded="false">
                   Team Tots
@@ -106,11 +102,7 @@
              </>}
 
             {/* Hide the marketing pages if the current user is an admin */}
-<<<<<<< HEAD
-            {currentUser && currentUser.role === 'admin' && <>
-=======
             {(currentUser && currentUser.role === 'admin') && <>
->>>>>>> 7fb2e1e2
               <li><a id="team-link" className={`nav-link dropin-link scrollto ${location.pathname === '/admin' ? 'active' : ''}`} href="/admin">Admin Dashboard</a></li>
             </>}
 
